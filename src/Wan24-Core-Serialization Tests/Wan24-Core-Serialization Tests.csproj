--- conflicted
+++ resolved
@@ -17,14 +17,8 @@
       <IncludeAssets>runtime; build; native; contentfiles; analyzers; buildtransitive</IncludeAssets>
     </PackageReference>
     <PackageReference Include="Microsoft.NET.Test.Sdk" Version="17.11.1" />
-<<<<<<< HEAD
-    <PackageReference Include="MSTest.TestAdapter" Version="3.5.2" />
-    <PackageReference Include="MSTest.TestFramework" Version="3.5.2" />
-    <PackageReference Include="wan24-Tests" Version="1.0.1" />
-=======
     <PackageReference Include="MSTest.TestAdapter" Version="3.6.0" />
     <PackageReference Include="MSTest.TestFramework" Version="3.6.0" />
->>>>>>> fa457f62
   </ItemGroup>
 
   <ItemGroup>
