--- conflicted
+++ resolved
@@ -134,14 +134,11 @@
         public int GenericArgumentCount => (_GenericArguments ??= Method.IsGenericMethod ? Method.GetGenericArgumentsCached() : []).Length;
 
         /// <summary>
-<<<<<<< HEAD
-=======
         /// First generic argument
         /// </summary>
         public Type? FirstGenericArgument => Method.IsGenericMethod ? (_GenericArguments ??= Method.GetGenericArgumentsCached())[0] : null;
 
         /// <summary>
->>>>>>> deda048a
         /// If the method return value is nullable
         /// </summary>
         public bool IsNullable => _IsNullable ??= Method.ReturnParameter.IsNullable();
@@ -199,7 +196,6 @@
             GenericMethods.TryAdd(key, res);
             return res;
         }
-<<<<<<< HEAD
 
         /// <inheritdoc/>
         [TargetedPatchingOptOut("Just a method adapter")]
@@ -214,22 +210,6 @@
         public bool IsDefined(Type attributeType, bool inherit) => Method.IsDefined(attributeType, inherit);
 
         /// <inheritdoc/>
-=======
-
-        /// <inheritdoc/>
-        [TargetedPatchingOptOut("Just a method adapter")]
-        public object[] GetCustomAttributes(bool inherit) => Method.GetCustomAttributes(inherit);
-
-        /// <inheritdoc/>
-        [TargetedPatchingOptOut("Just a method adapter")]
-        public object[] GetCustomAttributes(Type attributeType, bool inherit) => Method.GetCustomAttributes(attributeType, inherit);
-
-        /// <inheritdoc/>
-        [TargetedPatchingOptOut("Just a method adapter")]
-        public bool IsDefined(Type attributeType, bool inherit) => Method.IsDefined(attributeType, inherit);
-
-        /// <inheritdoc/>
->>>>>>> deda048a
         public IEnumerator<ParameterInfo> GetEnumerator() => ((IEnumerable<ParameterInfo>)(_Parameters ??= Method.GetParametersCached())).GetEnumerator();
 
         /// <inheritdoc/>
